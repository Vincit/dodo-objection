{
  "name": "dodo-objection",
  "description": "Objection.js ORM plugin for Dodo.js framework",
  "version": "0.2.0",
  "private": false,
  "author": {
    "name": "Mikael Lepistö",
    "email": "mikael.lepisto@vincit.com",
    "url": "https://github.com/elhigu"
  },
  "dependencies": {
    "bluebird": "^3.4.6",
    "cli-color": "^1.1.0",
    "knex-db-manager": "^0.3.0",
    "lodash": "^4.16.2"
  },
  "peerDependencies": {
    "objection": "^0.7.1",
    "knex": "^0.12",
    "dodo": "^0.0.14"
  },
  "devDependencies": {
    "chai": "^3.5.0",
<<<<<<< HEAD
    "dodo": "0.0.14",
=======
    "dodo": "0.0.12",
>>>>>>> 5bf460c4
    "express": "^4.14.0",
    "knex": "0.12.6",
    "mocha": "^3.1.0",
    "npm-check": "^5.2.3",
    "nsp": "^2.6.1",
    "objection": "^0.7.1",
    "pg": "^6.1.0",
    "pg-escape": "^0.2.0",
    "sinon": "^2.0.0"
  },
  "scripts": {
    "test": "node_modules/.bin/mocha --slow 10 --timeout 5000 --reporter spec --recursive tests",
    "check": "node_modules/.bin/npm-check; node_modules/.bin/nsp check"
  }
}<|MERGE_RESOLUTION|>--- conflicted
+++ resolved
@@ -21,11 +21,7 @@
   },
   "devDependencies": {
     "chai": "^3.5.0",
-<<<<<<< HEAD
     "dodo": "0.0.14",
-=======
-    "dodo": "0.0.12",
->>>>>>> 5bf460c4
     "express": "^4.14.0",
     "knex": "0.12.6",
     "mocha": "^3.1.0",
